"""Read configuration from a YAML file"""

import logging
from typing import List, Tuple, Union

import yaml

from .definitions import PVTypes
from .pvrecipe import BasePVRecipe, PVEnumRecipe, PVScalarArrayRecipe, PVScalarRecipe
from .server import ISISServer

logger = logging.getLogger(__name__)


def parse_config_file(filename: str, server: Union[ISISServer, None] = None) -> List[PVScalarRecipe]:
    """
    Parse a yaml file and return a list of PVScalarRecipe objects.
    Optionally add the pvs to a server if server != None
    """
    pvconfigs = {}
    with open(filename, encoding="utf8") as f:
        pvconfigs = yaml.load(f, yaml.SafeLoader)

    return parse_config(pvconfigs, server)


def parse_config_string(yamlStr: str, server: Union[ISISServer, None] = None) -> List[PVScalarRecipe]:
    """
    Parse a yaml string and return a list of PVScalarRecipe objects.
    Optionally add the pvs to a server if server != None
    """
<<<<<<< HEAD
=======

>>>>>>> 8cca5633
    pvconfigs = {}
    pvconfigs = yaml.load(yamlStr, yaml.SafeLoader)

    return parse_config(pvconfigs, server)


def parse_config(yamlObj: dict, server: Union[ISISServer, None] = None) -> List[PVScalarRecipe]:
    """
    Parse a dictionary that has been filled using yaml.load() and return a list of PVScalarRecipe objects.
    Optionally add the pvs to a server if server != None
    """

    pvrecipes = []

    if server is not None:
        for pvconfig in yamlObj.items():
            pvrecipes.append(process_config(pvconfig))
            server.add_pv(pvconfig[0], pvrecipes[-1])
    else:
        for pvconfig in yamlObj.items():
            pvrecipes.append(process_config(pvconfig))

    return pvrecipes


def process_config(pvconfig: Tuple[str, dict]) -> BasePVRecipe:
    """
    Process the configuration of a single PV and update pvrecipe accordingly.

    The configuration is a dictionary, currently constructed from a YAML file.
    An example:

        pvname:
           type: 'd'
           valueAlarm: False

    The returned values are in three parts:
        construct_settings - passed to the default constructor of SharedPV

        initial_value   - a value initial value if one has not been supplied,
        SharedPV won't open() the PV unless this is provided

        config_settings - SharedPV only supports setting some values in the
        constructor, the rest need to be added in a later post()
    """

    pvname = pvconfig[0]
    pvdetails = pvconfig[1]

    logger.debug("Processing configuration for pv %s, config is %r", pvname, pvdetails)

    # Check that type and description are specified, absence is a syntax error
    if "type" not in pvdetails:
        raise SyntaxError(f"'type' not specified in record {pvname}")
    if "description" not in pvdetails:
        raise SyntaxError(f"'description' not specified in record {pvname}")

    initial = pvdetails.get("initial")
    array_size = pvdetails.get("array_size", 1)
    pvtype = pvdetails["type"]
    if not initial:
        # If it's a number set it to 0, if it's a string make it empty
        # If it's something else an initial value needs to be supplied
        if pvtype == "DOUBLE" or pvtype == "INTEGER":
            if array_size > 1:
                initial = [0] * array_size
            else:
                initial = 0
        elif pvtype == "STRING":
            if array_size > 1:
                initial = [""] * array_size
            else:
                initial = ""
        else:
            raise SyntaxError(f"for PV {pvname} of type '{pvtype}' an initial value must be supplied")

    if isinstance(initial, list):
        pvrecipe = PVScalarArrayRecipe(PVTypes[pvdetails["type"]], pvdetails["description"], initial)
    elif pvtype == "ENUM":
        pvrecipe = PVEnumRecipe(PVTypes[pvdetails["type"]], pvdetails["description"], initial)
    else:
        pvrecipe = PVScalarRecipe(PVTypes[pvdetails["type"]], pvdetails["description"], initial)

    supported_configs = [("read_only", bool)]
    for config, config_type in supported_configs:
        # Process variables in the configuration that are attributes of the pvrecipe class
        temp_config = pvdetails.get(config)
        if temp_config is not None and isinstance(temp_config, config_type):
            setattr(pvrecipe, config, temp_config)

    if "control" in pvdetails:
        pvrecipe.set_control_limits(**get_field_config(pvdetails, "control"))
    if "display" in pvdetails:
        pvrecipe.set_display_limits(**get_field_config(pvdetails, "display"))
    if "valueAlarm" in pvdetails:
        pvrecipe.set_alarm_limits(**get_field_config(pvdetails, "valueAlarm"))

    return pvrecipe


def get_field_config(pvdetails: dict, field_name: str) -> dict:
    """Get a specified field from the configuration"""
    config = pvdetails.get(field_name)
    if config is None:
        config = {}
    return config<|MERGE_RESOLUTION|>--- conflicted
+++ resolved
@@ -1,7 +1,7 @@
 """Read configuration from a YAML file"""
 
 import logging
-from typing import List, Tuple, Union
+from typing import Dict, Union
 
 import yaml
 
@@ -12,9 +12,9 @@
 logger = logging.getLogger(__name__)
 
 
-def parse_config_file(filename: str, server: Union[ISISServer, None] = None) -> List[PVScalarRecipe]:
+def parse_config_file(filename: str, server: Union[ISISServer, None] = None) -> Dict[str, PVScalarRecipe]:
     """
-    Parse a yaml file and return a list of PVScalarRecipe objects.
+    Parse a yaml file and return a dictionary of PVScalarRecipe objects.
     Optionally add the pvs to a server if server != None
     """
     pvconfigs = {}
@@ -24,41 +24,36 @@
     return parse_config(pvconfigs, server)
 
 
-def parse_config_string(yamlStr: str, server: Union[ISISServer, None] = None) -> List[PVScalarRecipe]:
+def parse_config_string(yamlStr: str, server: Union[ISISServer, None] = None) -> Dict[str, PVScalarRecipe]:
     """
-    Parse a yaml string and return a list of PVScalarRecipe objects.
+    Parse a yaml string and return a dictionary of PVScalarRecipe objects.
     Optionally add the pvs to a server if server != None
     """
-<<<<<<< HEAD
-=======
-
->>>>>>> 8cca5633
     pvconfigs = {}
     pvconfigs = yaml.load(yamlStr, yaml.SafeLoader)
 
     return parse_config(pvconfigs, server)
 
 
-def parse_config(yamlObj: dict, server: Union[ISISServer, None] = None) -> List[PVScalarRecipe]:
+def parse_config(yamlObj: dict, server: Union[ISISServer, None] = None) -> Dict[str, PVScalarRecipe]:
     """
-    Parse a dictionary that has been filled using yaml.load() and return a list of PVScalarRecipe objects.
+    Parse a dictionary that has been filled using yaml.load() and return a dictionary of PVScalarRecipe objects.
     Optionally add the pvs to a server if server != None
     """
 
-    pvrecipes = []
+    pvrecipes = {}
 
-    if server is not None:
-        for pvconfig in yamlObj.items():
-            pvrecipes.append(process_config(pvconfig))
-            server.add_pv(pvconfig[0], pvrecipes[-1])
-    else:
-        for pvconfig in yamlObj.items():
-            pvrecipes.append(process_config(pvconfig))
+    for name, config in yamlObj.items():
+        recipe = process_config(name, config)
+        pvrecipes[name] = recipe
+
+        if server is not None:
+            server.add_pv(name, recipe)
 
     return pvrecipes
 
 
-def process_config(pvconfig: Tuple[str, dict]) -> BasePVRecipe:
+def process_config(pvname: str, pvdetails: dict) -> BasePVRecipe:
     """
     Process the configuration of a single PV and update pvrecipe accordingly.
 
@@ -78,9 +73,6 @@
         config_settings - SharedPV only supports setting some values in the
         constructor, the rest need to be added in a later post()
     """
-
-    pvname = pvconfig[0]
-    pvdetails = pvconfig[1]
 
     logger.debug("Processing configuration for pv %s, config is %r", pvname, pvdetails)
 
