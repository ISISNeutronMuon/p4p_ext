"""
Classes to define rules for handler put and PV post operations.
The RulesFlow and BaseRule classes are interfaces. The classes below those
are implementations of the logic of Normative Type
"""

# TODO: Consider adding Authentication class / callback for puts

import itertools
import logging
import operator
import time
from abc import ABC, abstractmethod
from copy import deepcopy
from enum import IntEnum, auto
from functools import wraps
from typing import Any, Dict, List, Optional, Union
from typing import SupportsFloat as Numeric  # Hack to type hint number types

from p4p import Type, Value
from p4p.server import ServerOperation
from p4p.server.raw import ServOpWrap
from p4p.server.thread import SharedPV

from p4p_for_isis.definitions import AlarmSeverity
from p4p_for_isis.utils import time_in_seconds_and_nanoseconds
from p4p_for_isis.value_utils import overwrite_marked

logger = logging.getLogger(__name__)


class RulesFlow(IntEnum):
    """
    Used by the BaseRulesHandler to control whether to continue or stop
    evaluation of rules in the defined sequence. It may also be used to
    set an error message if rule evaluation is aborted.
    """

    CONTINUE = auto()  # Continue rules processing
    TERMINATE = auto()  # Do not process more rules but apply timestamp and complete
    TERMINATE_WO_TIMESTAMP = auto()  # Do not process further rules; do not apply timestamp rule
    ABORT = auto()  # Stop rules processing and abort put

    def __init__(self, _) -> None:
        # We include an error string so that we can indicate why an ABORT
        # has been triggered
        self.error: str = ""

    def set_errormsg(self, errormsg: str):
        """
        Set an error message to explain an ABORT
        This function returns the class instance so it may be used in lambdas
        """
        self.error = errormsg

        return self


def check_applicable_init(func):
    """Decorator for BaseRule::init_rule - checks `is_applicable()` and returns RulesFlow.CONTINUE if not True"""

    @wraps(func)
    def wrapped_function(self: "BaseRule", *args, **kwargs):
        if not self.is_applicable(args[0]):
            logger.debug("Rule %s.%s is not applicable", self._name, func.__name__)
            return RulesFlow.CONTINUE

        return func(self, *args, **kwargs)

    return wrapped_function


def check_applicable_post(func):
    """Decorator for BaseRule::post_rule - checks `is_applicable()` and returns RulesFlow.CONTINUE if not True"""

    @wraps(func)
    def wrapped_function(self: "BaseRule", currentstate: Value, newpvstate: Value):
        if not self.is_applicable(newpvstate):
            logger.debug("Rule %s.%s is not applicable", self._name, func.__name__)
            return RulesFlow.CONTINUE

        return func(self, currentstate, newpvstate)

    return wrapped_function


def check_applicable_put(func):
    """Decorator for BaseRule::put_rule - checks `is_applicable()` and returns RulesFlow.CONTINUE if not True"""

    @wraps(func)
    def wrapped_function(self: "BaseRule", *args, **kwargs):
        if not self.is_applicable(args[1].value().raw):
            logger.debug("Rule %s.%s is not applicable", self._name, func.__name__)
            return RulesFlow.CONTINUE

        return func(self, *args, **kwargs)

    return wrapped_function


def check_applicable(func):
    """
    Decorator for BaseRule::*_rule - checks `is_applicable()` and returns RulesFlow.CONTINUE if not True
    """

    @wraps(func)
    def wrapped_function(self: "BaseRule", *args, **kwargs):
        # Determine whether we're being applied to either:
        # - init_rule (1 argument)
        # - post_rule (2 arguments, second argument is a Value)
        # - put_rule (2 arguments, second argument is a ServerOperation)
        if len(args) == 1:
            newpvstate = args[0]
        elif len(args) == 2:
            if isinstance(args[1], Value):
                newpvstate = args[1]
            elif isinstance(args[1], ServOpWrap):
                newpvstate = args[1].value().raw
            else:
                raise TypeError("Type of second argument must be either Value or ServerOperation, is", type(args[1]))

        else:
            raise TypeError(f"Expected 1 or 2 arguments, received {len(args)}")

        # Then check if applicable and if not return a CONTINUE to short-circuit this rule
        if not self.is_applicable(newpvstate):
            logger.debug("Rule %s.%s is not applicable", self._name, func.__name__)
            return RulesFlow.CONTINUE

        # Actually wrap the function we're decorating!
        return func(self, *args, **kwargs)

    return wrapped_function


class BaseRule(ABC):
    """
    Rules to apply to a PV.
    Most rules only require evaluation against the new PV state, e.g. whether to apply a control
    limit, update a timestamp, trigger an alarm etc. This may be done by the `init_rule()`.
    Other rules need to compare against the previous state of the PV, e.g. slew limits,
    control.minStep, etc. This may be done by the `post_rule().` And some rules need to know
    who is making the request (for authorisation purposes). The may be done by the `put_rule()`
    """

    # Two members must be implemented by derived classes:
    # - _name is a human-readable name for the rule used in error and debug messages
    # - _fields is a list of the fields with the PV structure that this rule manages
    #           and at this time is used mainly by readonly rules

    @property
    @abstractmethod
    def _name(self) -> str:
        raise NotImplementedError

    # Often we want to make the fields associated with a rule readonly for put
    # operations, e.g. a put operation should not be able to change the limits
    # of a valueAlarm rule. The combination of listing fields controlled by the
    # rule and having a readonly flag allows this to be automatically handled by
    # this base class's put_rule()
    read_only: bool = False

    @property
    @abstractmethod
    def _fields(self) -> List[str]:
        raise NotImplementedError

    # TODO: Consider using lru_cache but be aware of https://rednafi.com/python/lru_cache_on_methods/
    def is_applicable(self, newpvstate: Value) -> bool:
        """Test whether the Rule should be applied."""

        # _fields is None indicates the rule always applies
        if self._fields is None:
            return True

        # Next check that all the fields required are present
        if not set(self._fields).issubset(newpvstate.keys()):
            return False

        # Then check if any of the fields required are changed
        # If they aren't changed then the rule shouldn't have anything to do!
        test_fields = deepcopy(self._fields)
        if "value" not in test_fields:
            test_fields.append("value")

        if not any(newpvstate.changed(x) for x in test_fields):
            return False

        return True

    @check_applicable
    def init_rule(self, newpvstate: Value) -> RulesFlow:
        """
        Rule that only needs to consider the potential future state of a PV.
        Consider if this rule could apply to a newly initialised PV.
        """
        logger.debug("Evaluating %s.init_rule", self._name)

        return RulesFlow.CONTINUE

    @check_applicable
    def post_rule(self, oldpvstate: Value, newpvstate: Value) -> RulesFlow:
        """
        Rule that needs to consider the current and potential future state of a PV.
        Usually this will involve a post where the oldpvstate is actually the current
        state of the PV, and the newpvstate represents the changes that we would
        like to apply. This rule is often also triggered in a similar manner by a
        put in which case the newpvstate derives from the ServerOperation.
        """
        logger.debug("Evaluating %s.post_rule", self._name)

        return self.init_rule(newpvstate)

    @check_applicable
    def put_rule(self, pv: SharedPV, op: ServerOperation) -> RulesFlow:
        """
        Rule with access to ServerOperation information, i.e. triggered by a
        handler put. These may perform authentication / authorisation style
        operations
        """

        oldpvstate: Value = pv.current().raw
        newpvstate: Value = op.value().raw

        logger.debug("Evaluating %s.put_rule", self._name)

        if self.read_only:
            # Mark all fields of the newpvstate (i.e. op) as unchanged.
            # This will effectively make the field read-only while allowing
            # subsequent rules to trigger and work as usual
            for field in self._fields:
                newpvstate.mark(field, False)

        return self.post_rule(oldpvstate, newpvstate)


class BaseScalarRule(BaseRule, ABC):
    """
    Rule to be applied to NTScalarArrays
    """


class BaseGatherableRule(BaseScalarRule, ABC):
    """
    A rule usually applicable to NTScalars must be made Gatherable if when run sequentially on an
    array the correct output of a Rule must be determined by both the current Value and the
    previous value
    """

    def gather_init(self, gathered_value: Value) -> None:
        """A gather may be optionally initialised."""

    @abstractmethod
    def gather(self, scalar_value: Value, gathered_value: Value) -> None:
        """
        Gather information from multiple individual applications of a Rule
        across the elements of a NTScalarArray.
        """


class BaseArrayRule(BaseRule, ABC):
    """
    Rule to be applied to NTScalarArrays
    """


class ReadOnlyRule(BaseScalarRule):
    """A rule which rejects all attempts to put values"""

    _name = "read_only"
    _fields = None

    def put_rule(self, pv: SharedPV, op: ServerOperation) -> RulesFlow:
        return RulesFlow(RulesFlow.ABORT).set_errormsg("read-only")


class AlarmRule(BaseRule):
    """
    This class exists only to allow the alarm field, i.e. severity and
    message to be made read-only for put operations
    """

    _name = "alarm"
    _fields = ["alarm"]


class TimestampRule(BaseRule):
    """Set current timestamp unless provided with an alternative value"""

    _name = "timestamp"
    _fields = ["timeStamp"]

    def is_applicable(self, newpvstate: Value) -> bool:
        """
        Override the base class's rule because timeStamp changes are triggered
        by changes to any field and not just to the timeStamp field
        """

        # If nothing at all has changed then don't update the timeStamp
        # TODO: Check if this is expected behaviour for Normative Types
        if not newpvstate.changedSet():
            return False

        # Check if there is a timeStamp field to update!
        if "timeStamp" not in newpvstate.keys():
            return False

        return True

    @check_applicable
    def init_rule(self, newpvstate: Value) -> RulesFlow:
        """Update the timeStamp of a PV"""
<<<<<<< HEAD

        seconds, nanoseconds = time_in_seconds_and_nanoseconds(time.time())
        if "timeStamp.secondsPastEpoch" not in newpvstate.changedSet():
            logger.debug("using secondsPastEpoch from time.time()")
            newpvstate["timeStamp.secondsPastEpoch"] = seconds
        if "timeStamp.nanoseconds" not in newpvstate.changedSet():
            newpvstate["timeStamp.nanoseconds"] = nanoseconds
            logger.debug("using nanoseconds from time.time()")
=======
        logger.debug("Generating timeStamp from time.time()")
        timestamp = time.time()
        seconds, nanoseconds = time_in_seconds_and_nanoseconds(timestamp)

        newpvstate["timeStamp.secondsPastEpoch"] = seconds
        newpvstate["timeStamp.nanoseconds"] = nanoseconds
>>>>>>> 9beb2e1e

        return RulesFlow.CONTINUE


class ControlRule(BaseScalarRule):
    """
    Apply rules implied by Normative Type control field.
    These include a minimum value change (control.minStep) and upper
    and lower limits for values (control.limitHigh and control.limitLow)
    """

    _name = "control"
    _fields = ["control"]

    @check_applicable
    def init_rule(self, newpvstate: Value) -> RulesFlow:
        """Check whether a value should be clipped by the control limits

        NOTE: newpvstate from a put is a combination of the old and new state

        Returns None if no change should be made and the value is valid

        TODO: see if this can be separated out into a function like the
        min_step_violated to work better with arrays

        """

        # Check lower and upper control limits
        if newpvstate["value"] < newpvstate["control.limitLow"]:
            newpvstate["value"] = newpvstate["control.limitLow"]
            logger.debug(
                "Lower control limit exceeded, changing value to %s",
                newpvstate["value"],
            )
            return RulesFlow.CONTINUE

        if newpvstate["value"] > newpvstate["control.limitHigh"]:
            newpvstate["value"] = newpvstate["control.limitHigh"]
            logger.debug(
                "Upper control limit exceeded, changing value to %s",
                newpvstate["value"],
            )
            return RulesFlow.CONTINUE

        return RulesFlow.CONTINUE

    @check_applicable
    def post_rule(self, oldpvstate: Value, newpvstate: Value) -> RulesFlow:
        # Check minimum step first - if the check for the minimum step fails then we continue
        # and ignore the actual evaluation of the limits
        if __class__.min_step_violated(
            newpvstate["value"],
            oldpvstate["value"],
            newpvstate["control.minStep"],
        ):
            logger.debug("<minStep")
            newpvstate["value"] = oldpvstate["value"]

        # if the min step isn't violated, we continue and evaluate the limits themselves
        # on the value
        return self.init_rule(newpvstate)

    @classmethod
    def min_step_violated(cls, new_val, old_val, min_step) -> Numeric:
        """Check whether the new value is too small to pass a minStep threshold"""
        if old_val is None or min_step is None:
            return False

        return abs(new_val - old_val) < min_step


class ValueAlarmRule(BaseGatherableRule):
    """
    Rule to check whether valueAlarm limits have been triggered, changing
    alarm.severity and alarm.message appropriately.

    TODO: Implement hysteresis
    """

    _name = "valueAlarm"
    _fields = ["alarm", "valueAlarm"]

    @check_applicable
    def init_rule(self, newpvstate: Value) -> RulesFlow:
        """Evaluate alarm value limits"""
        # TODO: Apply the rule for hysteresis. Unfortunately I don't understand the
        # explanation in the Normative Types specification...
        logger.debug("Evaluating %s.init_rule", self._name)

        # Check if valueAlarms are present and active!
        if not newpvstate["valueAlarm.active"]:
            # TODO: This is wrong! If valueAlarm was active and then made inactive
            #       the alarm will not be cleared
            logger.debug("\tvalueAlarm not active")
            return RulesFlow.CONTINUE

        try:
            # The order of these tests is defined in the Normative Types document
            if self.__alarm_state_check(newpvstate, "highAlarm"):
                return RulesFlow.CONTINUE
            if self.__alarm_state_check(newpvstate, "lowAlarm"):
                return RulesFlow.CONTINUE
            if self.__alarm_state_check(newpvstate, "highWarning"):
                return RulesFlow.CONTINUE
            if self.__alarm_state_check(newpvstate, "lowWarning"):
                return RulesFlow.CONTINUE
        except SyntaxError:
            # TODO: Need more specific error than SyntaxError and to decide
            # if continue is the correct behaviour
            return RulesFlow.CONTINUE

        # If we made it here then there are no alarms or warnings and we need to indicate that
        # possibly by resetting any existing ones
        alarms_changed = False
        if newpvstate["alarm.severity"]:
            newpvstate["alarm.severity"] = 0
            alarms_changed = True
        if newpvstate["alarm.message"]:
            newpvstate["alarm.message"] = ""
            alarms_changed = True

        if alarms_changed:
            logger.debug(
                "Setting to severity %i with message '%s'",
                newpvstate["alarm.severity"],
                newpvstate["alarm.message"],
            )
        else:
            logger.debug("Made no automatic changes to alarm state.")

        return RulesFlow.CONTINUE

    @classmethod
    def __alarm_state_check(cls, pvstate: Value, alarm_type: str, op=None) -> bool:
        """Check whether the PV should be in an alarm state"""
        if not op:
            if alarm_type.startswith("low"):
                op = operator.le
            elif alarm_type.startswith("high"):
                op = operator.ge
            else:
                raise SyntaxError(f"CheckAlarms/alarmStateCheck: do not know how to handle {alarm_type}")

        severity = pvstate[f"valueAlarm.{alarm_type}Severity"]
        if op(pvstate["value"], pvstate[f"valueAlarm.{alarm_type}Limit"]) and severity:
            pvstate["alarm.severity"] = severity

            # TODO: Understand this commented out code!
            #       I think it's to handle the case of an INVALID alarm or manually
            #       set alarm message?
            # if not pvstate.changed("alarm.message"):
            #     pvstate["alarm.message"] = alarm_type
            pvstate["alarm.message"] = alarm_type

            logger.debug(
                "Setting to severity %i with message '%s'",
                severity,
                pvstate["alarm.message"],
            )

            return True

        return False

    def gather_init(self, gathered_value: Value) -> None:
        if (
            not gathered_value.changed("alarm.severity")
            or gathered_value["alarm.severity"] != AlarmSeverity.INVALID_ALARM
        ):
            gathered_value["alarm.severity"] = AlarmSeverity.NO_ALARM
            gathered_value["alarm.message"] = ""

    def gather(self, scalar_value: Value, gathered_value: Value) -> None:
        if scalar_value["alarm.severity"] > gathered_value["alarm.severity"]:
            gathered_value["alarm.severity"] = scalar_value["alarm.severity"]
            gathered_value["alarm.message"] = scalar_value["alarm.message"]


class ScalarToArrayWrapperRule(BaseArrayRule):
    """
    Wrap a rule designed to be applied to an NTScalar so that it works with
    NTScalarArrays.
    """

    _name = "ScalarToArrayWrapperRule"
    _fields = []

    def __init__(self, to_wrap: Union[BaseScalarRule, BaseGatherableRule]) -> None:
        super().__init__()

        self._wrapped = to_wrap

        self._name = to_wrap._name
        self._fields = to_wrap._fields

    def _get_value_id(self, arrayval: Value) -> str:
        return arrayval.type().aspy()[1]  # id of the structure, probably "epics:nt/NTScalarArray:1.0"

    def _change_array_type_to_scalar_type(self, arrayval: Value) -> List:
        """
        Return the id and type of an NTScalarArray Value, changing the type of the
        value field to be a scalar.
        """

        # The type of the scalar is essentially the same as the array with
        # the value type modified. Extracting the type info of the input value
        # and then making a change to it is surprisingly complicated!
        val_aspy = arrayval.type().aspy()
        val_type = dict(val_aspy[2])  # extract the actual structure recipe
        val_type["value"] = val_type["value"][1:]  # change the value type to a scalar
        val_type = list(val_type.items())  # back to a list

        return val_type

    def _value_without_value(self, arrayval: Value, index: Optional[int] = None) -> Dict[str, Any]:
        # It would be straightforward to use arrayval.todict() but the value
        # could potentially be very large. So we use a more indirect way of
        # constructing it by iterating through the keys
        val_keys: list = arrayval.keys()
        val_keys.remove("value")

        val_dict = {}
        for val_key in val_keys:
            val_dict[val_key] = arrayval.todict(val_key)

        # We don't always have a value if changes are being made to other parts of
        # the structure, e.g. control limits

        if index and "value" in arrayval and len(arrayval["value"]) >= index:
            val_dict["value"] = arrayval["value"][index]
        else:
            # TODO: Default value isn't 0 for strings!
            # val_dict["value"] = 0
            pass

        return val_dict

    def scalarise(self, arrayval: Value, index: Optional[int] = None) -> Value:
        """
        Convert the NTScalarArray into an NTScalar with the value of the
        index element in the array. If no index is provided a default value
        will be set.
        """

        # Constuct the new scalar value. This will have everything marked as changed
        val_id = self._get_value_id(arrayval)
        val_type = self._change_array_type_to_scalar_type(arrayval)
        val_dict = self._value_without_value(arrayval, index)
        value = Value(Type(val_type, id=val_id), val_dict)

        # Fix the changedSet so it matches that of the array passed in
        value.unmark()
        changed_set = arrayval.changedSet()
        for changed in changed_set:
            value.mark(changed)

        return value

    def _apply_gather(self, array_value: Value, scalar_value):
        if all(x in array_value.keys() for x in self._fields):
            overwrite_marked(array_value, scalar_value, self._fields)

    @check_applicable
    def init_rule(self, newpvstate: Value) -> RulesFlow:
        # Convert the new Value into scalar versions
        scalared_new_state = self.scalarise(newpvstate)

        gathered_value = self.scalarise(newpvstate)
        if isinstance(self._wrapped, BaseGatherableRule):
            self._wrapped.gather_init(gathered_value)

        # Loop through the array values applying the rules to each individual value
        newvals = []  # Use Ajit's trick to bypass the readonly value
        net_rule_flow = RulesFlow.CONTINUE
        for new_value in newpvstate["value"]:
            scalared_new_state["value"] = new_value

            rule_flow = self._wrapped.init_rule(scalared_new_state)
            if rule_flow == RulesFlow.ABORT:
                return RulesFlow.ABORT

            if rule_flow > net_rule_flow:  # Set the overall state to the worst we have encountered!
                net_rule_flow = rule_flow

            if isinstance(self._wrapped, BaseGatherableRule):
                self._wrapped.gather(scalared_new_state, gathered_value)

            newvals.append(scalared_new_state["value"])

        # Apply what was gathered
        newpvstate["value"] = newvals
        self._apply_gather(newpvstate, gathered_value)

        return net_rule_flow

    # NOTE: Performance will be terrible! Every rule and every value has to be iterated every time!
    # TODO: What's the correct behaviour if the new and old PV states have different lengths?
    # TODO: What is the correct behaviour for a Control Rule if the array size increases?
    # TODO: What if the Value["value"] has not changed?
    @check_applicable
    def post_rule(self, oldpvstate: Value, newpvstate: Value) -> RulesFlow:
        # Convert the current Value and new Value into scalar versions
        scalared_current_state = self.scalarise(oldpvstate)
        scalared_new_state = self.scalarise(newpvstate)

        gathered_value = self.scalarise(newpvstate)
        if isinstance(self._wrapped, BaseGatherableRule):
            self._wrapped.gather_init(gathered_value)

        # Loop through the array values applying the rules to each individual value
        newvals = []  # Use Ajit's trick to bypass the readonly value
        net_rule_flow = RulesFlow.CONTINUE
        for old_value, new_value in itertools.zip_longest(oldpvstate["value"], newpvstate["value"]):
            if old_value is not None:
                scalared_current_state["value"] = old_value
            else:
                scalared_current_state = None

            scalared_new_state["value"] = new_value

            rule_flow = self._wrapped.post_rule(scalared_current_state, scalared_new_state)

            if rule_flow == RulesFlow.ABORT:
                return RulesFlow.ABORT
            if rule_flow > net_rule_flow:  # Set the overall state to the worst we have encountered!
                net_rule_flow = rule_flow

            if isinstance(self._wrapped, BaseGatherableRule):
                self._wrapped.gather(scalared_new_state, gathered_value)

            newvals.append(scalared_new_state["value"])

        # Apply what was gathered
        newpvstate["value"] = newvals
        self._apply_gather(newpvstate, gathered_value)

        return net_rule_flow<|MERGE_RESOLUTION|>--- conflicted
+++ resolved
@@ -310,7 +310,6 @@
     @check_applicable
     def init_rule(self, newpvstate: Value) -> RulesFlow:
         """Update the timeStamp of a PV"""
-<<<<<<< HEAD
 
         seconds, nanoseconds = time_in_seconds_and_nanoseconds(time.time())
         if "timeStamp.secondsPastEpoch" not in newpvstate.changedSet():
@@ -319,14 +318,6 @@
         if "timeStamp.nanoseconds" not in newpvstate.changedSet():
             newpvstate["timeStamp.nanoseconds"] = nanoseconds
             logger.debug("using nanoseconds from time.time()")
-=======
-        logger.debug("Generating timeStamp from time.time()")
-        timestamp = time.time()
-        seconds, nanoseconds = time_in_seconds_and_nanoseconds(timestamp)
-
-        newpvstate["timeStamp.secondsPastEpoch"] = seconds
-        newpvstate["timeStamp.nanoseconds"] = nanoseconds
->>>>>>> 9beb2e1e
 
         return RulesFlow.CONTINUE
 
