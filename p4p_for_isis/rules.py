--- conflicted
+++ resolved
@@ -6,31 +6,15 @@
 
 # TODO: Consider adding Authentication class / callback for puts
 
-<<<<<<< HEAD
-from abc import ABC, abstractmethod
-from copy import deepcopy
 import itertools
 import logging
 import operator
 import time
-
+from abc import ABC, abstractmethod
+from copy import deepcopy
 from enum import IntEnum, auto
-from typing import (
-    Dict,
-    List,
-    Optional,
-    SupportsFloat as Numeric,  # Hack to type hint number types
-    Union,
-)
-=======
-import logging
-import operator
-import time
-from abc import ABC, abstractmethod
-from enum import Enum, auto
-from typing import List
+from typing import Any, Dict, List, Optional, Union
 from typing import SupportsFloat as Numeric  # Hack to type hint number types
->>>>>>> 9d139a4d
 
 from p4p import Type, Value
 from p4p.server import ServerOperation
@@ -473,7 +457,7 @@
 
         return val_type
 
-    def _value_without_value(self, arrayval: Value, index: Optional[int] = None) -> Dict:
+    def _value_without_value(self, arrayval: Value, index: Optional[int] = None) -> Dict[str, Any]:
         # It would be straightforward to use arrayval.todict() but the value
         # could potentially be very large. So we use a more indirect way of
         # constructing it by iterating through the keys
